using System;
using System.Diagnostics;

using MGroup.LinearAlgebra.Exceptions;
using MGroup.LinearAlgebra.Matrices;
using MGroup.LinearAlgebra.Vectors;

//TODO: use default interface implementations instead of this, when they become available.
namespace MGroup.LinearAlgebra.Commons
{
<<<<<<< HEAD
    /// <summary>
    /// Algorithms for various linear algebra operations that do not take into account the sparsity pattern of the matrix or 
    /// vector. These serve as a default implementation when a smarter one is not readily available.
    /// Authors: Serafeim Bakalakos
    /// </summary>
    public static class DenseStrategies
    {
        public static void AddNonContiguouslyFrom(IVector thisVector, int[] thisIndices, IVectorView otherVector, 
            int[] otherIndices)
        {
            Debug.Assert(thisIndices.Length == otherIndices.Length);
            for (int i = 0; i < thisIndices.Length; ++i)
            {
                int thisIdx = thisIndices[i];
                thisVector.Set(thisIdx, thisVector[thisIdx] + otherVector[otherIndices[i]]);
            }
        }

        public static void AddNonContiguouslyFrom(IVector thisVector, int[] thisIndices, IVectorView otherVector)
        {
            for (int i = 0; i < otherVector.Length; ++i) thisVector.Set(thisIndices[i], otherVector[i]);
        }

        public static bool AreEqual(IIndexable2D matrix1, IIndexable2D matrix2, double tolerance = 1e-13)
        {
            if ((matrix1.NumRows != matrix2.NumRows) || (matrix1.NumColumns != matrix2.NumColumns)) return false;
            var comparer = new ValueComparer(tolerance);
            for (int j = 0; j < matrix1.NumColumns; ++j)
            {
                for (int i = 0; i < matrix1.NumRows; ++i)
                {
                    if (!comparer.AreEqual(matrix1[i, j], matrix2[i, j])) return false;
                }
            }
            return true;
        }

		/// <summary>
		/// <paramref name="rhsVector"/> = <paramref name="rhsVector"/> + oper(<paramref name="matrix"/>) * <paramref name="lhsVector"/>,
		/// where oper(<paramref name="matrix"/>) = <paramref name="matrix"/> or transpose(<paramref name="matrix"/>), depending on <paramref name="transposeMatrix"/>
		/// </summary>
		/// <param name="matrix"></param>
		/// <param name="lhsVector"></param>
		/// <param name="rhsVector"></param>
		/// <param name="transposeMatrix"></param>
		public static void AxpyIntoResult(IMatrixView matrix, IVectorView lhsVector, IVector rhsVector,
			bool transposeMatrix)
		{
=======
	/// <summary>
	/// Algorithms for various linear algebra operations that do not take into account the sparsity pattern of the matrix or 
	/// vector. These serve as a default implementation when a smarter one is not readily available.
	/// Authors: Serafeim Bakalakos
	/// </summary>
	public static class DenseStrategies
	{
		public static void AddNonContiguouslyFrom(IVector thisVector, int[] thisIndices, IVectorView otherVector,
			int[] otherIndices)
		{
			WarnAboutPerformanceBottlenecks();
			ProhibitPerformanceBottlenecks();
			Debug.Assert(thisIndices.Length == otherIndices.Length);
			for (int i = 0; i < thisIndices.Length; ++i)
			{
				int thisIdx = thisIndices[i];
				thisVector.Set(thisIdx, thisVector[thisIdx] + otherVector[otherIndices[i]]);
			}
		}

		public static void AddNonContiguouslyFrom(IVector thisVector, int[] thisIndices, IVectorView otherVector)
		{
			WarnAboutPerformanceBottlenecks();
			ProhibitPerformanceBottlenecks();
			for (int i = 0; i < otherVector.Length; ++i)
			{
				thisVector.Set(thisIndices[i], otherVector[i]);
			}
		}

		public static bool AreEqual(IIndexable2D matrix1, IIndexable2D matrix2, double tolerance = 1e-13)
		{
			WarnAboutPerformanceBottlenecks();
			ProhibitPerformanceBottlenecks();
			if ((matrix1.NumRows != matrix2.NumRows) || (matrix1.NumColumns != matrix2.NumColumns))
			{
				return false;
			}

			var comparer = new ValueComparer(tolerance);
			for (int j = 0; j < matrix1.NumColumns; ++j)
			{
				for (int i = 0; i < matrix1.NumRows; ++i)
				{
					if (!comparer.AreEqual(matrix1[i, j], matrix2[i, j]))
					{
						return false;
					}
				}
			}

			return true;
		}

		public static void CopyNonContiguouslyFrom(IVector thisVector, IVectorView otherVector, int[] otherIndices)
		{
			WarnAboutPerformanceBottlenecks();
			ProhibitPerformanceBottlenecks();
			for (int i = 0; i < thisVector.Length; ++i)
			{
				thisVector.Set(i, otherVector[otherIndices[i]]);
			}
		}

		public static void CopyNonContiguouslyFrom(IVector thisVector, int[] thisIndices, IVectorView otherVector,
			int[] otherIndices)
		{
			WarnAboutPerformanceBottlenecks();
			ProhibitPerformanceBottlenecks();
			Debug.Assert(thisIndices.Length == otherIndices.Length);
			for (int i = 0; i < thisIndices.Length; ++i)
			{
				thisVector.Set(thisIndices[i], otherVector[otherIndices[i]]);
			}
		}

		public static double[,] CopyToArray2D(IIndexable2D matrix)
		{
			WarnAboutPerformanceBottlenecks();
			ProhibitPerformanceBottlenecks();
			var result = new double[matrix.NumRows, matrix.NumColumns];
			for (int j = 0; j < matrix.NumColumns; ++j)
			{
				for (int i = 0; i < matrix.NumRows; ++i)
				{
					result[i, j] = matrix[i, j];
				}
			}

			return result;
		}

		public static Matrix CopyToFullMatrix(IIndexable2D matrix)
		{
			WarnAboutPerformanceBottlenecks();
			ProhibitPerformanceBottlenecks();
			int m = matrix.NumRows;
			int n = matrix.NumColumns;
			var result = new double[m * n];
			for (int j = 0; j < n; ++j)
			{
				for (int i = 0; i < m; ++i)
				{
					result[m * j + i] = matrix[i, j];
				}
			}

			return Matrix.CreateFromArray(result, m, n, false);
		}

		public static Vector DoEntrywise(IVectorView vector1, IVectorView vector2,
			Func<double, double, double> binaryOperation)
		{
			WarnAboutPerformanceBottlenecks();
			ProhibitPerformanceBottlenecks();
			Preconditions.CheckVectorDimensions(vector1, vector2);
			var result = Vector.CreateZero(vector1.Length);
			for (int i = 0; i < vector1.Length; ++i)
			{
				result[i] = binaryOperation(vector1[i], vector2[i]);
			}

			return result;
		}

		public static Matrix DoEntrywise(IIndexable2D matrix1, IIndexable2D matrix2,
			Func<double, double, double> binaryOperation)
		{
			WarnAboutPerformanceBottlenecks();
			ProhibitPerformanceBottlenecks();
			Preconditions.CheckSameMatrixDimensions(matrix1, matrix2);
			var result = Matrix.CreateZero(matrix1.NumRows, matrix1.NumColumns);
			for (int j = 0; j < matrix1.NumColumns; ++j)
			{
				for (int i = 0; i < matrix1.NumRows; ++i)
				{
					result[i, j] = binaryOperation(matrix1[i, j], matrix2[i, j]);
				}
			}

			return result;
		}

		public static Vector GetColumn(IIndexable2D matrix, int colIdx)
		{
			WarnAboutPerformanceBottlenecks();
			ProhibitPerformanceBottlenecks();
			var column = new double[matrix.NumRows];
			for (int i = 0; i < matrix.NumRows; ++i)
			{
				column[i] = matrix[i, colIdx];
			}

			return Vector.CreateFromArray(column, false);
		}

		public static Vector GetRow(IIndexable2D matrix, int rowIdx)
		{
			WarnAboutPerformanceBottlenecks();
			ProhibitPerformanceBottlenecks();
			var row = new double[matrix.NumColumns];
			for (int j = 0; j < matrix.NumColumns; ++j)
			{
				row[j] = matrix[rowIdx, j];
			}

			return Vector.CreateFromArray(row, false);
		}

		public static Matrix GetSubmatrix(IIndexable2D matrix, int[] rowIndices, int[] colIndices)
		{
			WarnAboutPerformanceBottlenecks();
			ProhibitPerformanceBottlenecks();
			var submatrix = Matrix.CreateZero(rowIndices.Length, colIndices.Length);
			for (int j = 0; j < colIndices.Length; ++j)
			{
				for (int i = 0; i < rowIndices.Length; ++i)
				{
					submatrix[i, j] = matrix[rowIndices[i], colIndices[j]];
				}
			}

			return submatrix;
		}

		public static Matrix GetSubmatrix(IIndexable2D matrix, int rowStartInclusive, int rowEndExclusive,
			int colStartInclusive, int colEndExclusive)
		{
			WarnAboutPerformanceBottlenecks();
			ProhibitPerformanceBottlenecks();
			int numNewRows = rowEndExclusive - rowStartInclusive;
			int numNewCols = colEndExclusive - colStartInclusive;
			var submatrix = Matrix.CreateZero(numNewRows, numNewCols);
			for (int j = 0; j < numNewCols; ++j)
			{
				for (int i = 0; i < numNewRows; ++i)
				{
					submatrix[i, j] = matrix[rowStartInclusive + i, colStartInclusive + j];
				}
			}

			return submatrix;
		}

		/// <summary>
		/// 
		/// </summary>
		/// <param name="tolerance">Can be zero</param>
		/// <returns></returns>
		public static bool IsZero(double[] array, double tolerance)
		{
			if (tolerance == 0)
			{
				for (int i = 0; i < array.Length; ++i)
				{
					if (array[i] != 0.0)
					{
						return false;
					}
				}

				return true;
			}
			else
			{
				for (int i = 0; i < array.Length; ++i)
				{
					if (Math.Abs(array[i]) > tolerance)
					{
						return false;
					}
				}

				return true;
			}
		}

		public static Vector LinearCombination(IIndexable1D vector1, double coefficient1, IIndexable1D vector2,
			double coefficient2)
		{
			WarnAboutPerformanceBottlenecks();
			ProhibitPerformanceBottlenecks();
			Preconditions.CheckVectorDimensions(vector1, vector2);
			var result = Vector.CreateZero(vector1.Length);
			for (int i = 0; i < vector1.Length; ++i)
			{
				result[i] = coefficient1 * vector1[i] + coefficient2 * vector2[i];
			}

			return result;
		}

		public static Matrix LinearCombination(IIndexable2D matrix1, double coefficient1, IIndexable2D matrix2,
			double coefficient2)
		{
			WarnAboutPerformanceBottlenecks();
			ProhibitPerformanceBottlenecks();
			Preconditions.CheckSameMatrixDimensions(matrix1, matrix2);
			var result = Matrix.CreateZero(matrix1.NumRows, matrix1.NumColumns);
			for (int j = 0; j < matrix1.NumColumns; ++j)
			{
				for (int i = 0; i < matrix1.NumRows; ++i)
				{
					result[i, j] = coefficient1 * matrix1[i, j] + coefficient2 * matrix2[i, j];
				}
			}

			return result;
		}

		public static Matrix Transpose(IMatrixView matrix)
		{
			WarnAboutPerformanceBottlenecks();
			ProhibitPerformanceBottlenecks();
			var result = Matrix.CreateZero(matrix.NumColumns, matrix.NumRows);
			for (int j = 0; j < matrix.NumColumns; ++j)
			{
				for (int i = 0; i < matrix.NumRows; ++i)
				{
					result[j, i] = matrix[i, j];
				}
			}

			return result;
		}

		public static Matrix Multiply(IMatrixView matrix1, IMatrixView matrix2, bool transpose1, bool transpose2)
		{
			WarnAboutPerformanceBottlenecks();
			ProhibitPerformanceBottlenecks();
			if (transpose1)
			{
				if (transpose2)
				{
					Preconditions.CheckMultiplicationDimensions(matrix1.NumRows, matrix2.NumColumns);
					var result = Matrix.CreateZero(matrix1.NumColumns, matrix2.NumRows);
					for (int i = 0; i < result.NumRows; ++i)
					{
						for (int j = 0; j < result.NumColumns; ++j)
						{
							for (int k = 0; k < matrix1.NumRows; ++k)
							{
								result[i, j] += matrix1[k, i] * matrix2[j, k];
							}
						}
					}

					return result;
				}
				else
				{
					Preconditions.CheckMultiplicationDimensions(matrix1.NumRows, matrix2.NumRows);
					var result = Matrix.CreateZero(matrix1.NumColumns, matrix2.NumColumns);
					for (int i = 0; i < result.NumRows; ++i)
					{
						for (int j = 0; j < result.NumColumns; ++j)
						{
							for (int k = 0; k < matrix1.NumRows; ++k)
							{
								result[i, j] += matrix1[k, i] * matrix2[k, j];
							}
						}
					}

					return result;
				}
			}
			else
			{
				if (transpose2)
				{
					Preconditions.CheckMultiplicationDimensions(matrix1.NumColumns, matrix2.NumColumns);
					var result = Matrix.CreateZero(matrix1.NumRows, matrix2.NumRows);
					for (int i = 0; i < result.NumRows; ++i)
					{
						for (int j = 0; j < result.NumColumns; ++j)
						{
							for (int k = 0; k < matrix1.NumColumns; ++k)
							{
								result[i, j] += matrix1[i, k] * matrix2[j, k];
							}
						}
					}

					return result;
				}
				else
				{
					Preconditions.CheckMultiplicationDimensions(matrix1.NumColumns, matrix2.NumRows);
					var result = Matrix.CreateZero(matrix1.NumRows, matrix2.NumColumns);
					for (int i = 0; i < result.NumRows; ++i)
					{
						for (int j = 0; j < result.NumColumns; ++j)
						{
							for (int k = 0; k < matrix1.NumColumns; ++k)
							{
								result[i, j] += matrix1[i, k] * matrix2[k, j];
							}
						}
					}

					return result;
				}
			}
		}

		public static Vector Multiply(IMatrixView matrix, IVectorView vector, bool transposeMatrix)
		{
			WarnAboutPerformanceBottlenecks();
			ProhibitPerformanceBottlenecks();
			if (transposeMatrix)
			{
				Preconditions.CheckMultiplicationDimensions(matrix.NumRows, vector.Length);
				var result = Vector.CreateZero(matrix.NumColumns);
				for (int i = 0; i < result.Length; ++i)
				{
					for (int j = 0; j < vector.Length; ++j)
					{
						result[i] += matrix[j, i] * vector[j];
					}
				}

				return result;
			}
			else
			{
				Preconditions.CheckMultiplicationDimensions(matrix.NumColumns, vector.Length);
				var result = Vector.CreateZero(matrix.NumRows);
				for (int i = 0; i < result.Length; ++i)
				{
					for (int j = 0; j < vector.Length; ++j)
					{
						result[i] += matrix[i, j] * vector[j];
					}
				}

				return result;
			}
		}

		public static void MultiplyIntoResult(IMatrixView matrix, IVectorView lhsVector, IVector rhsVector,
			bool transposeMatrix)
		{
			WarnAboutPerformanceBottlenecks();
			ProhibitPerformanceBottlenecks();
>>>>>>> f3a58383
			if (transposeMatrix)
			{
				Preconditions.CheckMultiplicationDimensions(matrix.NumRows, lhsVector.Length);
				Preconditions.CheckSystemSolutionDimensions(matrix.NumColumns, rhsVector.Length);
				for (int i = 0; i < rhsVector.Length; ++i)
				{
					for (int j = 0; j < lhsVector.Length; ++j)
					{
						rhsVector.Set(i, rhsVector[i] + matrix[j, i] * lhsVector[j]);
					}
				}
			}
			else
			{
				Preconditions.CheckMultiplicationDimensions(matrix.NumColumns, lhsVector.Length);
				Preconditions.CheckSystemSolutionDimensions(matrix.NumRows, rhsVector.Length);
				for (int i = 0; i < rhsVector.Length; ++i)
				{
					for (int j = 0; j < lhsVector.Length; ++j)
					{
						rhsVector.Set(i, rhsVector[i] + matrix[i, j] * lhsVector[j]);
					}
				}
			}
		}

<<<<<<< HEAD
		public static void CopyNonContiguouslyFrom(IVector thisVector, IVectorView otherVector, int[] otherIndices)
        {
            for (int i = 0; i < thisVector.Length; ++i) thisVector.Set(i, otherVector[otherIndices[i]]);
        }

        public static void CopyNonContiguouslyFrom(IVector thisVector, int[] thisIndices, IVectorView otherVector, 
            int[] otherIndices)
        {
            Debug.Assert(thisIndices.Length == otherIndices.Length);
            for (int i = 0; i < thisIndices.Length; ++i) thisVector.Set(thisIndices[i], otherVector[otherIndices[i]]);
        }

        public static double[,] CopyToArray2D(IIndexable2D matrix)
        {
            var result = new double[matrix.NumRows, matrix.NumColumns];
            for (int j = 0; j < matrix.NumColumns; ++j)
            {
                for (int i = 0; i < matrix.NumRows; ++i)
                {
                    result[i, j] = matrix[i, j];
                }
            }
            return result;
        }

        public static Matrix CopyToFullMatrix(IIndexable2D matrix)
        {
            int m = matrix.NumRows;
            int n = matrix.NumColumns;
            var result = new double[m * n];
            for (int j = 0; j < n; ++j)
            {
                for (int i = 0; i < m; ++i)
                {
                    result[m * j + i] = matrix[i, j];
                }
            }
            return Matrix.CreateFromArray(result, m, n, false);
        }

        public static Vector DoEntrywise(IVectorView vector1, IVectorView vector2,
            Func<double, double, double> binaryOperation)
        {
            Preconditions.CheckVectorDimensions(vector1, vector2);
            var result = Vector.CreateZero(vector1.Length);
            for (int i = 0; i < vector1.Length; ++i) result[i] = binaryOperation(vector1[i], vector2[i]);
            return result;
        }

        public static Matrix DoEntrywise(IIndexable2D matrix1, IIndexable2D matrix2, 
            Func<double, double, double> binaryOperation)
        {
            Preconditions.CheckSameMatrixDimensions(matrix1, matrix2);
            var result = Matrix.CreateZero(matrix1.NumRows, matrix1.NumColumns);
            for (int j = 0; j < matrix1.NumColumns; ++j)
            {
                for (int i = 0; i < matrix1.NumRows; ++i)
                {
                    result[i, j] = binaryOperation(matrix1[i, j], matrix2[i, j]);
                }
            }
            return result;
        }

        public static Vector GetColumn(IIndexable2D matrix, int colIdx)
        {
            var column = new double[matrix.NumRows];
            for (int i = 0; i < matrix.NumRows; ++i) column[i] = matrix[i, colIdx];
            return Vector.CreateFromArray(column, false);
        }

        public static Vector GetRow(IIndexable2D matrix, int rowIdx)
        {
            var row = new double[matrix.NumColumns];
            for (int j = 0; j < matrix.NumColumns; ++j) row[j] = matrix[rowIdx, j];
            return Vector.CreateFromArray(row, false);
        }

        public static Matrix GetSubmatrix(IIndexable2D matrix, int[] rowIndices, int[] colIndices)
        {
            var submatrix = Matrix.CreateZero(rowIndices.Length, colIndices.Length);
            for (int j = 0; j < colIndices.Length; ++j)
            {
                for (int i = 0; i < rowIndices.Length; ++i) submatrix[i, j] = matrix[rowIndices[i], colIndices[j]];
            }
            return submatrix;
        }

        public static Matrix GetSubmatrix(IIndexable2D matrix, int rowStartInclusive, int rowEndExclusive, 
            int colStartInclusive, int colEndExclusive)
        {
            int numNewRows = rowEndExclusive - rowStartInclusive;
            int numNewCols = colEndExclusive - colStartInclusive;
            var submatrix = Matrix.CreateZero(numNewRows, numNewCols);
            for (int j = 0; j < numNewCols; ++j)
            {
                for (int i = 0; i < numNewRows; ++i) submatrix[i, j] = matrix[rowStartInclusive + i, colStartInclusive + j];
            }
            return submatrix;
        }

        /// <summary>
        /// 
        /// </summary>
        /// <param name="tolerance">Can be zero</param>
        /// <returns></returns>
        public static bool IsZero(double[] array, double tolerance)
        {
            if (tolerance == 0)
            {
                for (int i = 0; i < array.Length; ++i)
                {
                    if (array[i] != 0.0) return false;
                }
                return true;
            }
            else
            {
                for (int i = 0; i < array.Length; ++i)
                {
                    if (Math.Abs(array[i]) > tolerance) return false;
                }
                return true;
            }
        }

        public static Vector LinearCombination(IIndexable1D vector1, double coefficient1, IIndexable1D vector2,
            double coefficient2)
        {
            Preconditions.CheckVectorDimensions(vector1, vector2);
            var result = Vector.CreateZero(vector1.Length);
            for (int i = 0; i < vector1.Length; ++i) result[i] = coefficient1 * vector1[i] + coefficient2 * vector2[i];
            return result;
        }

        public static Matrix LinearCombination(IIndexable2D matrix1, double coefficient1, IIndexable2D matrix2, 
            double coefficient2)
        {
            Preconditions.CheckSameMatrixDimensions(matrix1, matrix2);
            var result = Matrix.CreateZero(matrix1.NumRows, matrix1.NumColumns);
            for (int j = 0; j < matrix1.NumColumns; ++j)
            {
                for (int i = 0; i < matrix1.NumRows; ++i)
                {
                    result[i, j] = coefficient1 * matrix1[i, j] + coefficient2 * matrix2[i, j];
                }
            }
            return result;
        }

        public static Matrix Transpose(IMatrixView matrix)
        {
            var result = Matrix.CreateZero(matrix.NumColumns, matrix.NumRows);
            for (int j = 0; j < matrix.NumColumns; ++j)
            {
                for (int i = 0; i < matrix.NumRows; ++i)
                {
                    result[j, i] = matrix[i, j];
                }
            }
            return result;
        }

        public static Matrix Multiply(IMatrixView matrix1, IMatrixView matrix2, bool transpose1, bool transpose2)
        {
            if (transpose1)
            {
                if (transpose2)
                {
                    Preconditions.CheckMultiplicationDimensions(matrix1.NumRows, matrix2.NumColumns);
                    var result = Matrix.CreateZero(matrix1.NumColumns, matrix2.NumRows);
                    for (int i = 0; i < result.NumRows; ++i)
                    {
                        for (int j = 0; j < result.NumColumns; ++j)
                        {
                            for (int k = 0; k < matrix1.NumRows; ++k)
                            {
                                result[i, j] += matrix1[k, i] * matrix2[j, k];
                            }
                        }
                    }
                    return result;
                }
                else
                {
                    Preconditions.CheckMultiplicationDimensions(matrix1.NumRows, matrix2.NumRows);
                    var result = Matrix.CreateZero(matrix1.NumColumns, matrix2.NumColumns);
                    for (int i = 0; i < result.NumRows; ++i)
                    {
                        for (int j = 0; j < result.NumColumns; ++j)
                        {
                            for (int k = 0; k < matrix1.NumRows; ++k)
                            {
                                result[i, j] += matrix1[k, i] * matrix2[k, j];
                            }
                        }
                    }
                    return result;
                }
            }
            else
            {
                if (transpose2)
                {
                    Preconditions.CheckMultiplicationDimensions(matrix1.NumColumns, matrix2.NumColumns);
                    var result = Matrix.CreateZero(matrix1.NumRows, matrix2.NumRows);
                    for (int i = 0; i < result.NumRows; ++i)
                    {
                        for (int j = 0; j < result.NumColumns; ++j)
                        {
                            for (int k = 0; k < matrix1.NumColumns; ++k)
                            {
                                result[i, j] += matrix1[i, k] * matrix2[j, k];
                            }
                        }
                    }
                    return result;
                }
                else
                {
                    Preconditions.CheckMultiplicationDimensions(matrix1.NumColumns, matrix2.NumRows);
                    var result = Matrix.CreateZero(matrix1.NumRows, matrix2.NumColumns);
                    for (int i = 0; i < result.NumRows; ++i)
                    {
                        for (int j = 0; j < result.NumColumns; ++j)
                        {
                            for (int k = 0; k <matrix1.NumColumns; ++k)
                            {
                                result[i, j] += matrix1[i, k] * matrix2[k, j];
                            }
                        }
                    }
                    return result;
                }
            }
        }

        public static Vector Multiply(IMatrixView matrix, IVectorView vector, bool transposeMatrix)
        {
            if (transposeMatrix)
            {
                Preconditions.CheckMultiplicationDimensions(matrix.NumRows, vector.Length);
                var result = Vector.CreateZero(matrix.NumColumns);
                for (int i = 0; i < result.Length; ++i)
                {
                    for (int j = 0; j < vector.Length; ++j)
                    {
                        result[i] += matrix[j, i] * vector[j];
                    }
                }
                return result;
            }
            else
            {
                Preconditions.CheckMultiplicationDimensions(matrix.NumColumns, vector.Length);
                var result = Vector.CreateZero(matrix.NumRows);
                for (int i = 0; i < result.Length; ++i)
                {
                    for (int j = 0; j < vector.Length; ++j)
                    {
                        result[i] += matrix[i, j] * vector[j];
                    }
                }
                return result;
            }
        }

        public static void MultiplyIntoResult(IMatrixView matrix, IVectorView lhsVector, IVector rhsVector, bool transposeMatrix)
        {
            if (transposeMatrix)
            {
                Preconditions.CheckMultiplicationDimensions(matrix.NumRows, lhsVector.Length);
                Preconditions.CheckSystemSolutionDimensions(matrix.NumColumns, rhsVector.Length);
                for (int i = 0; i < rhsVector.Length; ++i)
                {
					double sum = 0;
                    for (int j = 0; j < lhsVector.Length; ++j)
					{
                        sum += matrix[j, i] * lhsVector[j];
					}
					rhsVector.Set(i, sum);
				}
			}
            else
            {
                Preconditions.CheckMultiplicationDimensions(matrix.NumColumns, lhsVector.Length);
                Preconditions.CheckSystemSolutionDimensions(matrix.NumRows, rhsVector.Length);
                for (int i = 0; i < rhsVector.Length; ++i)
                {
					double sum = 0;
                    for (int j = 0; j < lhsVector.Length; ++j)
                    {
                        sum += matrix[i, j] * lhsVector[j];
                    }
					rhsVector.Set(i, sum);
                }
            }
        }

        // This will be replaced with LAPACK SVD. 
        public static void SVD(Matrix matrix, double[] w, double[,] v)
        {
            //      double precision a(nm,n),w(n),u(nm,n),v(nm,n),rv1(n)
            //      double precision dsqrt,dmax1,dabs,dsign

            int i, j, k, l, ii, i1, kk, k1, ll, l1, mn, its;
            double c, f, g, h, s, x, y, z, scale, anorm, myTemp;
            bool bEsc1;

            int m = matrix.NumRows;
            int n = matrix.NumColumns;
            double[,] u = matrix.CopyToArray2D();
            //double[,] u = new double[m, n];
            //double[,] a = data as double[,];
            //Array.Copy(a, u, a.GetLength(0) * a.GetLength(1));

            bool matu = false;
            bool matv = true;
            double[] rv1 = new double[n];
            //  ierr = 0;
            //     .......... householder reduction to bidiagonal form ..........
            g = 0;
            scale = 0;
            anorm = 0;
            l = 0;
            for (i = 1; i <= n; i++)
            {
                l = i + 1;
                rv1[i - 1] = scale * g;
                g = 0;
                s = 0;
                scale = 0;

                if (i <= m)
                {
                    for (k = i; k <= m; k++)
                        scale = scale + Math.Abs(u[k - 1, i - 1]);

                    if (scale != 0)
                    {
                        for (k = i; k <= m; k++)
                        {
                            u[k - 1, i - 1] = u[k - 1, i - 1] / scale;
                            s = s + Math.Pow(u[k - 1, i - 1], 2);
                        }

                        f = u[i - 1, i - 1];
                        g = -(Math.Sqrt(s));
                        if (f < 0)
                            g = g * (-1);

                        h = f * g - s;
                        u[i - 1, i - 1] = f - g;

                        if (i != n)
                        {
                            for (j = l; j <= n; j++)
                            {
                                s = 0;
                                for (k = i; k <= m; k++)
                                    s = s + u[k - 1, i - 1] * u[k - 1, j - 1];
                                f = s / h;
                                for (k = i; k <= m; k++)
                                    u[k - 1, j - 1] = u[k - 1, j - 1] + f * u[k - 1, i - 1];
                            }
                        }

                        for (k = i; k <= m; k++)
                            u[k - 1, i - 1] = scale * u[k - 1, i - 1];
                    }
                }

                w[i - 1] = scale * g;
                g = 0;
                s = 0;
                scale = 0;

                if (!((i > m) || (i == n)))
                {
                    for (k = l; k <= n; k++)
                        scale = scale + Math.Abs(u[i - 1, k - 1]);

                    if (scale != 0)
                    {
                        for (k = l; k <= n; k++)
                        {
                            u[i - 1, k - 1] = u[i - 1, k - 1] / scale;
                            s = s + Math.Pow(u[i - 1, k - 1], 2);
                        }

                        f = u[i - 1, l - 1];
                        g = -(Math.Sqrt(s));
                        if (f < 0)
                            g = g * (-1);
                        h = f * g - s;
                        u[i - 1, l - 1] = f - g;

                        for (k = l; k <= n; k++)
                            rv1[k - 1] = u[i - 1, k - 1] / h;

                        if (i != m)
                        {
                            for (j = l; j <= m; j++)
                            {
                                s = 0;
                                for (k = l; k <= n; k++)
                                    s = s + u[j - 1, k - 1] * u[i - 1, k - 1];
                                for (k = l; k <= n; k++)
                                    u[j - 1, k - 1] = u[j - 1, k - 1] + s * rv1[k - 1];
                            }
                        }

                        for (k = l; k <= n; k++)
                            u[i - 1, k - 1] = scale * u[i - 1, k - 1];
                    }
                }

                myTemp = Math.Abs(w[i - 1]) + Math.Abs(rv1[i - 1]);
                if (anorm < myTemp)
                    anorm = myTemp;
            }

            //     .......... accumulation of right-hand transformations ..........
            if (matv)
            {
                //     .......... for i=n step -1 until 1 do -- ..........
                for (ii = 1; ii <= n; ii++)
                {
                    i = n + 1 - ii;

                    if (i != n)
                    {
                        if (g != 0)
                        {
                            for (j = l; j <= n; j++)
                                //     .......... double division avoids possible underflow ..........
                                v[j - 1, i - 1] = (u[i - 1, j - 1] / u[i - 1, l - 1]) / g;

                            for (j = l; j <= n; j++)
                            {
                                s = 0;
                                for (k = l; k <= n; k++)
                                    s = s + u[i - 1, k - 1] * v[k - 1, j - 1];

                                for (k = l; k <= n; k++)
                                    v[k - 1, j - 1] = v[k - 1, j - 1] + s * v[k - 1, i - 1];
                            }
                        }

                        for (j = l; j <= n; j++)
                        {
                            v[i - 1, j - 1] = 0;
                            v[j - 1, i - 1] = 0;
                        }
                    }

                    v[i - 1, i - 1] = 1;
                    g = rv1[i - 1];
                    l = i;
                }
            }

            //     .......... accumulation of left-hand transformations ..........
            if (matu)
            {
                //     ..........for i=min(m,n) step -1 until 1 do -- ..........
                mn = n;
                if (m < n) mn = m;

                for (ii = 1; ii <= mn; ii++)
                {
                    i = mn + 1 - ii;
                    l = i + 1;
                    g = w[i - 1];

                    if (i != n)
                        for (j = l; j <= n; j++)
                            u[i - 1, j - 1] = 0;

                    if (g != 0)
                    {
                        if (i != mn)
                        {
                            for (j = l; j <= n; j++)
                            {
                                s = 0;

                                for (k = l; k <= m; k++)
                                    s = s + u[k - 1, i - 1] * u[k - 1, j - 1];
                                //     .......... double division avoids possible underflow ..........
                                f = (s / u[i - 1, i - 1]) / g;

                                for (k = i; k <= m; k++)
                                    u[k - 1, j - 1] = u[k - 1, j - 1] + f * u[k - 1, i - 1];
                            }
                        }

                        for (j = i; j <= m; j++)
                            u[j - 1, i - 1] = u[j - 1, i - 1] / g;
                    }
                    else
                    {
                        for (j = i; j <= m; j++)
                            u[j - 1, i - 1] = 0;
                    }

                    u[i - 1, i - 1] = u[i - 1, i - 1] + 1;
                }
            }

            //     .......... diagonalization of the bidiagonal form ..........
            //     .......... for k=n step -1 until 1 do -- ..........
            for (kk = 1; kk <= n; kk++)
            {
                k1 = n - kk;
                k = k1 + 1;
                its = 0;

                //     .......... test for convergence ..........
                // 520    .......... test for splitting.
                //                for l=k step -1 until 1 do -- ..........
                //    while (l != k)
                l1 = 0;
                for (; ; )
                {
                    bEsc1 = false;
                    for (ll = 1; ll <= k; ll++)
                    {
                        l1 = k - ll;
                        l = l1 + 1;

                        if ((Math.Abs(rv1[l - 1]) + anorm) == anorm)
                        {
                            bEsc1 = true;
                            break;
                        }
                        //     .......... rv1(1) is always zero, so there is no exit
                        //                through the bottom of the loop ..........

                        if ((Math.Abs(w[l1 - 1]) + anorm) == anorm)
                            break;
                    }

                    if (!(bEsc1))
                    {
                        //     .......... cancellation of rv1(l) if l greater than 1 ..........
                        c = 0;
                        s = 1.0;

                        for (i = l; i <= k; i++)
                        {
                            f = s * rv1[i - 1];
                            rv1[i - 1] = c * rv1[i - 1];
                            if ((Math.Abs(f) + anorm) == anorm)
                                break;

                            g = w[i - 1];
                            h = Math.Sqrt(f * f + g * g);
                            w[i - 1] = h;
                            c = g / h;
                            s = -f / h;
                            if (matu)
                                for (j = 1; j <= m; j++)
                                {
                                    y = u[j - 1, l1 - 1];
                                    z = u[j - 1, i - 1];
                                    u[j - 1, l1 - 1] = y * c + z * s;
                                    u[j - 1, i - 1] = -y * s + z * c;
                                }
                        }
                    }

                    z = w[k - 1];
                    if (l == k)
                        break;
                    //     .......... shift from bottom 2 by 2 minor ..........
                    //      if (its .eq. 30) go to 1000
                    its = its + 1;
                    x = w[l - 1];
                    y = w[k1 - 1];
                    g = rv1[k1 - 1];
                    h = rv1[k - 1];
                    f = ((y - z) * (y + z) + (g - h) * (g + h)) / (2 * h * y);
                    g = Math.Sqrt(f * f + 1);
                    /*      myTemp = fabs(g);
=======
		// This will be replaced with LAPACK SVD. 
		public static void SVD(Matrix matrix, double[] w, double[,] v)
		{
			//      double precision a(nm,n),w(n),u(nm,n),v(nm,n),rv1(n)
			//      double precision dsqrt,dmax1,dabs,dsign

			int i, j, k, l, ii, i1, kk, k1, ll, l1, mn, its;
			double c, f, g, h, s, x, y, z, scale, anorm, myTemp;
			bool bEsc1;

			int m = matrix.NumRows;
			int n = matrix.NumColumns;
			double[,] u = matrix.CopyToArray2D();
			//double[,] u = new double[m, n];
			//double[,] a = data as double[,];
			//Array.Copy(a, u, a.GetLength(0) * a.GetLength(1));

			bool matu = false;
			bool matv = true;
			double[] rv1 = new double[n];
			//  ierr = 0;
			//     .......... householder reduction to bidiagonal form ..........
			g = 0;
			scale = 0;
			anorm = 0;
			l = 0;
			for (i = 1; i <= n; i++)
			{
				l = i + 1;
				rv1[i - 1] = scale * g;
				g = 0;
				s = 0;
				scale = 0;

				if (i <= m)
				{
					for (k = i; k <= m; k++)
					{
						scale = scale + Math.Abs(u[k - 1, i - 1]);
					}

					if (scale != 0)
					{
						for (k = i; k <= m; k++)
						{
							u[k - 1, i - 1] = u[k - 1, i - 1] / scale;
							s = s + Math.Pow(u[k - 1, i - 1], 2);
						}

						f = u[i - 1, i - 1];
						g = -(Math.Sqrt(s));
						if (f < 0)
						{
							g = g * (-1);
						}

						h = f * g - s;
						u[i - 1, i - 1] = f - g;

						if (i != n)
						{
							for (j = l; j <= n; j++)
							{
								s = 0;
								for (k = i; k <= m; k++)
								{
									s = s + u[k - 1, i - 1] * u[k - 1, j - 1];
								}

								f = s / h;
								for (k = i; k <= m; k++)
								{
									u[k - 1, j - 1] = u[k - 1, j - 1] + f * u[k - 1, i - 1];
								}
							}
						}

						for (k = i; k <= m; k++)
						{
							u[k - 1, i - 1] = scale * u[k - 1, i - 1];
						}
					}
				}

				w[i - 1] = scale * g;
				g = 0;
				s = 0;
				scale = 0;

				if (!((i > m) || (i == n)))
				{
					for (k = l; k <= n; k++)
					{
						scale = scale + Math.Abs(u[i - 1, k - 1]);
					}

					if (scale != 0)
					{
						for (k = l; k <= n; k++)
						{
							u[i - 1, k - 1] = u[i - 1, k - 1] / scale;
							s = s + Math.Pow(u[i - 1, k - 1], 2);
						}

						f = u[i - 1, l - 1];
						g = -(Math.Sqrt(s));
						if (f < 0)
						{
							g = g * (-1);
						}

						h = f * g - s;
						u[i - 1, l - 1] = f - g;

						for (k = l; k <= n; k++)
						{
							rv1[k - 1] = u[i - 1, k - 1] / h;
						}

						if (i != m)
						{
							for (j = l; j <= m; j++)
							{
								s = 0;
								for (k = l; k <= n; k++)
								{
									s = s + u[j - 1, k - 1] * u[i - 1, k - 1];
								}

								for (k = l; k <= n; k++)
								{
									u[j - 1, k - 1] = u[j - 1, k - 1] + s * rv1[k - 1];
								}
							}
						}

						for (k = l; k <= n; k++)
						{
							u[i - 1, k - 1] = scale * u[i - 1, k - 1];
						}
					}
				}

				myTemp = Math.Abs(w[i - 1]) + Math.Abs(rv1[i - 1]);
				if (anorm < myTemp)
				{
					anorm = myTemp;
				}
			}

			//     .......... accumulation of right-hand transformations ..........
			if (matv)
			{
				//     .......... for i=n step -1 until 1 do -- ..........
				for (ii = 1; ii <= n; ii++)
				{
					i = n + 1 - ii;

					if (i != n)
					{
						if (g != 0)
						{
							for (j = l; j <= n; j++)
							{
								//     .......... double division avoids possible underflow ..........
								v[j - 1, i - 1] = (u[i - 1, j - 1] / u[i - 1, l - 1]) / g;
							}

							for (j = l; j <= n; j++)
							{
								s = 0;
								for (k = l; k <= n; k++)
								{
									s = s + u[i - 1, k - 1] * v[k - 1, j - 1];
								}

								for (k = l; k <= n; k++)
								{
									v[k - 1, j - 1] = v[k - 1, j - 1] + s * v[k - 1, i - 1];
								}
							}
						}

						for (j = l; j <= n; j++)
						{
							v[i - 1, j - 1] = 0;
							v[j - 1, i - 1] = 0;
						}
					}

					v[i - 1, i - 1] = 1;
					g = rv1[i - 1];
					l = i;
				}
			}

			//     .......... accumulation of left-hand transformations ..........
			if (matu)
			{
				//     ..........for i=min(m,n) step -1 until 1 do -- ..........
				mn = n;
				if (m < n)
				{
					mn = m;
				}

				for (ii = 1; ii <= mn; ii++)
				{
					i = mn + 1 - ii;
					l = i + 1;
					g = w[i - 1];

					if (i != n)
						for (j = l; j <= n; j++)
						{
							u[i - 1, j - 1] = 0;
						}

					if (g != 0)
					{
						if (i != mn)
						{
							for (j = l; j <= n; j++)
							{
								s = 0;

								for (k = l; k <= m; k++)
								{
									s = s + u[k - 1, i - 1] * u[k - 1, j - 1];
								}
								//     .......... double division avoids possible underflow ..........
								f = (s / u[i - 1, i - 1]) / g;

								for (k = i; k <= m; k++)
								{
									u[k - 1, j - 1] = u[k - 1, j - 1] + f * u[k - 1, i - 1];
								}
							}
						}

						for (j = i; j <= m; j++)
						{
							u[j - 1, i - 1] = u[j - 1, i - 1] / g;
						}
					}
					else
					{
						for (j = i; j <= m; j++)
						{
							u[j - 1, i - 1] = 0;
						}
					}

					u[i - 1, i - 1] = u[i - 1, i - 1] + 1;
				}
			}

			//     .......... diagonalization of the bidiagonal form ..........
			//     .......... for k=n step -1 until 1 do -- ..........
			for (kk = 1; kk <= n; kk++)
			{
				k1 = n - kk;
				k = k1 + 1;
				its = 0;

				//     .......... test for convergence ..........
				// 520    .......... test for splitting.
				//                for l=k step -1 until 1 do -- ..........
				//    while (l != k)
				l1 = 0;
				for (; ; )
				{
					bEsc1 = false;
					for (ll = 1; ll <= k; ll++)
					{
						l1 = k - ll;
						l = l1 + 1;

						if ((Math.Abs(rv1[l - 1]) + anorm) == anorm)
						{
							bEsc1 = true;
							break;
						}

						//     .......... rv1(1) is always zero, so there is no exit
						//                through the bottom of the loop ..........

						if ((Math.Abs(w[l1 - 1]) + anorm) == anorm)
						{
							break;
						}
					}

					if (!(bEsc1))
					{
						//     .......... cancellation of rv1(l) if l greater than 1 ..........
						c = 0;
						s = 1.0;

						for (i = l; i <= k; i++)
						{
							f = s * rv1[i - 1];
							rv1[i - 1] = c * rv1[i - 1];
							if ((Math.Abs(f) + anorm) == anorm)
							{
								break;
							}

							g = w[i - 1];
							h = Math.Sqrt(f * f + g * g);
							w[i - 1] = h;
							c = g / h;
							s = -f / h;
							if (matu)
								for (j = 1; j <= m; j++)
								{
									y = u[j - 1, l1 - 1];
									z = u[j - 1, i - 1];
									u[j - 1, l1 - 1] = y * c + z * s;
									u[j - 1, i - 1] = -y * s + z * c;
								}
						}
					}

					z = w[k - 1];
					if (l == k)
					{
						break;
					}
					//     .......... shift from bottom 2 by 2 minor ..........
					//      if (its .eq. 30) go to 1000
					its = its + 1;
					x = w[l - 1];
					y = w[k1 - 1];
					g = rv1[k1 - 1];
					h = rv1[k - 1];
					f = ((y - z) * (y + z) + (g - h) * (g + h)) / (2 * h * y);
					g = Math.Sqrt(f * f + 1);
					/*      myTemp = fabs(g);
>>>>>>> f3a58383
                          if (f < 0)
                            myTemp = myTemp * (-1); */

					if (f < 0)
					{
						myTemp = -g;
					}
					else
					{
						myTemp = g;
					}

					f = ((x - z) * (x + z) + h * (y / (f + myTemp) - h)) / x;
					//     .......... next qr transformation ..........
					c = 1;
					s = 1;

					for (i1 = l; i1 <= k1; i1++)
					{
						i = i1 + 1;
						g = rv1[i - 1];
						y = w[i - 1];
						h = s * g;
						g = c * g;
						z = Math.Sqrt(f * f + h * h);
						rv1[i1 - 1] = z;
						c = f / z;
						s = h / z;
						f = x * c + g * s;
						g = -x * s + g * c;
						h = y * s;
						y = y * c;
						if (matv)
						{
							for (j = 1; j <= n; j++)
							{
								x = v[j - 1, i1 - 1];
								z = v[j - 1, i - 1];
								v[j - 1, i1 - 1] = x * c + z * s;
								v[j - 1, i - 1] = -x * s + z * c;
							}
						}

						z = Math.Sqrt(f * f + h * h);
						w[i1 - 1] = z;
						//     .......... rotation can be arbitrary if z is zero ..........
						if (z != 0)
						{
							c = f / z;
							s = h / z;
						}

						f = c * g + s * y;
						x = -s * g + c * y;
						if (matu)
						{
							for (j = 1; j <= m; j++)
							{
								y = u[j - 1, i1 - 1];
								z = u[j - 1, i - 1];
								u[j - 1, i1 - 1] = y * c + z * s;
								u[j - 1, i - 1] = -y * s + z * c;
							}
						}
					}

					rv1[l - 1] = 0;
					rv1[k - 1] = f;
					w[k - 1] = x;
					//      go to 520
				}  // end while

				//     .......... convergence ..........
				if (z < 0)
				{
					//     .......... w(k) is made non-negative ..........
					w[k - 1] = -z;
					if (matv)
					{
						for (j = 1; j <= n; j++)
						{
							v[j - 1, k - 1] = -v[j - 1, k - 1];
						}
					}
				}
			}
		}

		[Conditional("DEBUG")]
		private static void WarnAboutPerformanceBottlenecks()
		{
			Debug.WriteLine(
				"Potential performance bottleneck due to accessing all entries of a potentially sparse matrix or vector, at :"
				+ Environment.StackTrace);
		}

		[Conditional("RELEASE")]
		private static void ProhibitPerformanceBottlenecks()
		{
			if (LibrarySettings.ThrowExceptionOnKnownPerformanceBottlenecksInReleaseBuilds)
			{
				throw new PerformanceBottleneckException(
					"Potential performance bottleneck due to accessing all entries of a potentially sparse matrix or vector.");
			}
		}
	}
}<|MERGE_RESOLUTION|>--- conflicted
+++ resolved
@@ -8,56 +8,6 @@
 //TODO: use default interface implementations instead of this, when they become available.
 namespace MGroup.LinearAlgebra.Commons
 {
-<<<<<<< HEAD
-    /// <summary>
-    /// Algorithms for various linear algebra operations that do not take into account the sparsity pattern of the matrix or 
-    /// vector. These serve as a default implementation when a smarter one is not readily available.
-    /// Authors: Serafeim Bakalakos
-    /// </summary>
-    public static class DenseStrategies
-    {
-        public static void AddNonContiguouslyFrom(IVector thisVector, int[] thisIndices, IVectorView otherVector, 
-            int[] otherIndices)
-        {
-            Debug.Assert(thisIndices.Length == otherIndices.Length);
-            for (int i = 0; i < thisIndices.Length; ++i)
-            {
-                int thisIdx = thisIndices[i];
-                thisVector.Set(thisIdx, thisVector[thisIdx] + otherVector[otherIndices[i]]);
-            }
-        }
-
-        public static void AddNonContiguouslyFrom(IVector thisVector, int[] thisIndices, IVectorView otherVector)
-        {
-            for (int i = 0; i < otherVector.Length; ++i) thisVector.Set(thisIndices[i], otherVector[i]);
-        }
-
-        public static bool AreEqual(IIndexable2D matrix1, IIndexable2D matrix2, double tolerance = 1e-13)
-        {
-            if ((matrix1.NumRows != matrix2.NumRows) || (matrix1.NumColumns != matrix2.NumColumns)) return false;
-            var comparer = new ValueComparer(tolerance);
-            for (int j = 0; j < matrix1.NumColumns; ++j)
-            {
-                for (int i = 0; i < matrix1.NumRows; ++i)
-                {
-                    if (!comparer.AreEqual(matrix1[i, j], matrix2[i, j])) return false;
-                }
-            }
-            return true;
-        }
-
-		/// <summary>
-		/// <paramref name="rhsVector"/> = <paramref name="rhsVector"/> + oper(<paramref name="matrix"/>) * <paramref name="lhsVector"/>,
-		/// where oper(<paramref name="matrix"/>) = <paramref name="matrix"/> or transpose(<paramref name="matrix"/>), depending on <paramref name="transposeMatrix"/>
-		/// </summary>
-		/// <param name="matrix"></param>
-		/// <param name="lhsVector"></param>
-		/// <param name="rhsVector"></param>
-		/// <param name="transposeMatrix"></param>
-		public static void AxpyIntoResult(IMatrixView matrix, IVectorView lhsVector, IVector rhsVector,
-			bool transposeMatrix)
-		{
-=======
 	/// <summary>
 	/// Algorithms for various linear algebra operations that do not take into account the sparsity pattern of the matrix or 
 	/// vector. These serve as a default implementation when a smarter one is not readily available.
@@ -463,7 +413,6 @@
 		{
 			WarnAboutPerformanceBottlenecks();
 			ProhibitPerformanceBottlenecks();
->>>>>>> f3a58383
 			if (transposeMatrix)
 			{
 				Preconditions.CheckMultiplicationDimensions(matrix.NumRows, lhsVector.Length);
@@ -490,593 +439,6 @@
 			}
 		}
 
-<<<<<<< HEAD
-		public static void CopyNonContiguouslyFrom(IVector thisVector, IVectorView otherVector, int[] otherIndices)
-        {
-            for (int i = 0; i < thisVector.Length; ++i) thisVector.Set(i, otherVector[otherIndices[i]]);
-        }
-
-        public static void CopyNonContiguouslyFrom(IVector thisVector, int[] thisIndices, IVectorView otherVector, 
-            int[] otherIndices)
-        {
-            Debug.Assert(thisIndices.Length == otherIndices.Length);
-            for (int i = 0; i < thisIndices.Length; ++i) thisVector.Set(thisIndices[i], otherVector[otherIndices[i]]);
-        }
-
-        public static double[,] CopyToArray2D(IIndexable2D matrix)
-        {
-            var result = new double[matrix.NumRows, matrix.NumColumns];
-            for (int j = 0; j < matrix.NumColumns; ++j)
-            {
-                for (int i = 0; i < matrix.NumRows; ++i)
-                {
-                    result[i, j] = matrix[i, j];
-                }
-            }
-            return result;
-        }
-
-        public static Matrix CopyToFullMatrix(IIndexable2D matrix)
-        {
-            int m = matrix.NumRows;
-            int n = matrix.NumColumns;
-            var result = new double[m * n];
-            for (int j = 0; j < n; ++j)
-            {
-                for (int i = 0; i < m; ++i)
-                {
-                    result[m * j + i] = matrix[i, j];
-                }
-            }
-            return Matrix.CreateFromArray(result, m, n, false);
-        }
-
-        public static Vector DoEntrywise(IVectorView vector1, IVectorView vector2,
-            Func<double, double, double> binaryOperation)
-        {
-            Preconditions.CheckVectorDimensions(vector1, vector2);
-            var result = Vector.CreateZero(vector1.Length);
-            for (int i = 0; i < vector1.Length; ++i) result[i] = binaryOperation(vector1[i], vector2[i]);
-            return result;
-        }
-
-        public static Matrix DoEntrywise(IIndexable2D matrix1, IIndexable2D matrix2, 
-            Func<double, double, double> binaryOperation)
-        {
-            Preconditions.CheckSameMatrixDimensions(matrix1, matrix2);
-            var result = Matrix.CreateZero(matrix1.NumRows, matrix1.NumColumns);
-            for (int j = 0; j < matrix1.NumColumns; ++j)
-            {
-                for (int i = 0; i < matrix1.NumRows; ++i)
-                {
-                    result[i, j] = binaryOperation(matrix1[i, j], matrix2[i, j]);
-                }
-            }
-            return result;
-        }
-
-        public static Vector GetColumn(IIndexable2D matrix, int colIdx)
-        {
-            var column = new double[matrix.NumRows];
-            for (int i = 0; i < matrix.NumRows; ++i) column[i] = matrix[i, colIdx];
-            return Vector.CreateFromArray(column, false);
-        }
-
-        public static Vector GetRow(IIndexable2D matrix, int rowIdx)
-        {
-            var row = new double[matrix.NumColumns];
-            for (int j = 0; j < matrix.NumColumns; ++j) row[j] = matrix[rowIdx, j];
-            return Vector.CreateFromArray(row, false);
-        }
-
-        public static Matrix GetSubmatrix(IIndexable2D matrix, int[] rowIndices, int[] colIndices)
-        {
-            var submatrix = Matrix.CreateZero(rowIndices.Length, colIndices.Length);
-            for (int j = 0; j < colIndices.Length; ++j)
-            {
-                for (int i = 0; i < rowIndices.Length; ++i) submatrix[i, j] = matrix[rowIndices[i], colIndices[j]];
-            }
-            return submatrix;
-        }
-
-        public static Matrix GetSubmatrix(IIndexable2D matrix, int rowStartInclusive, int rowEndExclusive, 
-            int colStartInclusive, int colEndExclusive)
-        {
-            int numNewRows = rowEndExclusive - rowStartInclusive;
-            int numNewCols = colEndExclusive - colStartInclusive;
-            var submatrix = Matrix.CreateZero(numNewRows, numNewCols);
-            for (int j = 0; j < numNewCols; ++j)
-            {
-                for (int i = 0; i < numNewRows; ++i) submatrix[i, j] = matrix[rowStartInclusive + i, colStartInclusive + j];
-            }
-            return submatrix;
-        }
-
-        /// <summary>
-        /// 
-        /// </summary>
-        /// <param name="tolerance">Can be zero</param>
-        /// <returns></returns>
-        public static bool IsZero(double[] array, double tolerance)
-        {
-            if (tolerance == 0)
-            {
-                for (int i = 0; i < array.Length; ++i)
-                {
-                    if (array[i] != 0.0) return false;
-                }
-                return true;
-            }
-            else
-            {
-                for (int i = 0; i < array.Length; ++i)
-                {
-                    if (Math.Abs(array[i]) > tolerance) return false;
-                }
-                return true;
-            }
-        }
-
-        public static Vector LinearCombination(IIndexable1D vector1, double coefficient1, IIndexable1D vector2,
-            double coefficient2)
-        {
-            Preconditions.CheckVectorDimensions(vector1, vector2);
-            var result = Vector.CreateZero(vector1.Length);
-            for (int i = 0; i < vector1.Length; ++i) result[i] = coefficient1 * vector1[i] + coefficient2 * vector2[i];
-            return result;
-        }
-
-        public static Matrix LinearCombination(IIndexable2D matrix1, double coefficient1, IIndexable2D matrix2, 
-            double coefficient2)
-        {
-            Preconditions.CheckSameMatrixDimensions(matrix1, matrix2);
-            var result = Matrix.CreateZero(matrix1.NumRows, matrix1.NumColumns);
-            for (int j = 0; j < matrix1.NumColumns; ++j)
-            {
-                for (int i = 0; i < matrix1.NumRows; ++i)
-                {
-                    result[i, j] = coefficient1 * matrix1[i, j] + coefficient2 * matrix2[i, j];
-                }
-            }
-            return result;
-        }
-
-        public static Matrix Transpose(IMatrixView matrix)
-        {
-            var result = Matrix.CreateZero(matrix.NumColumns, matrix.NumRows);
-            for (int j = 0; j < matrix.NumColumns; ++j)
-            {
-                for (int i = 0; i < matrix.NumRows; ++i)
-                {
-                    result[j, i] = matrix[i, j];
-                }
-            }
-            return result;
-        }
-
-        public static Matrix Multiply(IMatrixView matrix1, IMatrixView matrix2, bool transpose1, bool transpose2)
-        {
-            if (transpose1)
-            {
-                if (transpose2)
-                {
-                    Preconditions.CheckMultiplicationDimensions(matrix1.NumRows, matrix2.NumColumns);
-                    var result = Matrix.CreateZero(matrix1.NumColumns, matrix2.NumRows);
-                    for (int i = 0; i < result.NumRows; ++i)
-                    {
-                        for (int j = 0; j < result.NumColumns; ++j)
-                        {
-                            for (int k = 0; k < matrix1.NumRows; ++k)
-                            {
-                                result[i, j] += matrix1[k, i] * matrix2[j, k];
-                            }
-                        }
-                    }
-                    return result;
-                }
-                else
-                {
-                    Preconditions.CheckMultiplicationDimensions(matrix1.NumRows, matrix2.NumRows);
-                    var result = Matrix.CreateZero(matrix1.NumColumns, matrix2.NumColumns);
-                    for (int i = 0; i < result.NumRows; ++i)
-                    {
-                        for (int j = 0; j < result.NumColumns; ++j)
-                        {
-                            for (int k = 0; k < matrix1.NumRows; ++k)
-                            {
-                                result[i, j] += matrix1[k, i] * matrix2[k, j];
-                            }
-                        }
-                    }
-                    return result;
-                }
-            }
-            else
-            {
-                if (transpose2)
-                {
-                    Preconditions.CheckMultiplicationDimensions(matrix1.NumColumns, matrix2.NumColumns);
-                    var result = Matrix.CreateZero(matrix1.NumRows, matrix2.NumRows);
-                    for (int i = 0; i < result.NumRows; ++i)
-                    {
-                        for (int j = 0; j < result.NumColumns; ++j)
-                        {
-                            for (int k = 0; k < matrix1.NumColumns; ++k)
-                            {
-                                result[i, j] += matrix1[i, k] * matrix2[j, k];
-                            }
-                        }
-                    }
-                    return result;
-                }
-                else
-                {
-                    Preconditions.CheckMultiplicationDimensions(matrix1.NumColumns, matrix2.NumRows);
-                    var result = Matrix.CreateZero(matrix1.NumRows, matrix2.NumColumns);
-                    for (int i = 0; i < result.NumRows; ++i)
-                    {
-                        for (int j = 0; j < result.NumColumns; ++j)
-                        {
-                            for (int k = 0; k <matrix1.NumColumns; ++k)
-                            {
-                                result[i, j] += matrix1[i, k] * matrix2[k, j];
-                            }
-                        }
-                    }
-                    return result;
-                }
-            }
-        }
-
-        public static Vector Multiply(IMatrixView matrix, IVectorView vector, bool transposeMatrix)
-        {
-            if (transposeMatrix)
-            {
-                Preconditions.CheckMultiplicationDimensions(matrix.NumRows, vector.Length);
-                var result = Vector.CreateZero(matrix.NumColumns);
-                for (int i = 0; i < result.Length; ++i)
-                {
-                    for (int j = 0; j < vector.Length; ++j)
-                    {
-                        result[i] += matrix[j, i] * vector[j];
-                    }
-                }
-                return result;
-            }
-            else
-            {
-                Preconditions.CheckMultiplicationDimensions(matrix.NumColumns, vector.Length);
-                var result = Vector.CreateZero(matrix.NumRows);
-                for (int i = 0; i < result.Length; ++i)
-                {
-                    for (int j = 0; j < vector.Length; ++j)
-                    {
-                        result[i] += matrix[i, j] * vector[j];
-                    }
-                }
-                return result;
-            }
-        }
-
-        public static void MultiplyIntoResult(IMatrixView matrix, IVectorView lhsVector, IVector rhsVector, bool transposeMatrix)
-        {
-            if (transposeMatrix)
-            {
-                Preconditions.CheckMultiplicationDimensions(matrix.NumRows, lhsVector.Length);
-                Preconditions.CheckSystemSolutionDimensions(matrix.NumColumns, rhsVector.Length);
-                for (int i = 0; i < rhsVector.Length; ++i)
-                {
-					double sum = 0;
-                    for (int j = 0; j < lhsVector.Length; ++j)
-					{
-                        sum += matrix[j, i] * lhsVector[j];
-					}
-					rhsVector.Set(i, sum);
-				}
-			}
-            else
-            {
-                Preconditions.CheckMultiplicationDimensions(matrix.NumColumns, lhsVector.Length);
-                Preconditions.CheckSystemSolutionDimensions(matrix.NumRows, rhsVector.Length);
-                for (int i = 0; i < rhsVector.Length; ++i)
-                {
-					double sum = 0;
-                    for (int j = 0; j < lhsVector.Length; ++j)
-                    {
-                        sum += matrix[i, j] * lhsVector[j];
-                    }
-					rhsVector.Set(i, sum);
-                }
-            }
-        }
-
-        // This will be replaced with LAPACK SVD. 
-        public static void SVD(Matrix matrix, double[] w, double[,] v)
-        {
-            //      double precision a(nm,n),w(n),u(nm,n),v(nm,n),rv1(n)
-            //      double precision dsqrt,dmax1,dabs,dsign
-
-            int i, j, k, l, ii, i1, kk, k1, ll, l1, mn, its;
-            double c, f, g, h, s, x, y, z, scale, anorm, myTemp;
-            bool bEsc1;
-
-            int m = matrix.NumRows;
-            int n = matrix.NumColumns;
-            double[,] u = matrix.CopyToArray2D();
-            //double[,] u = new double[m, n];
-            //double[,] a = data as double[,];
-            //Array.Copy(a, u, a.GetLength(0) * a.GetLength(1));
-
-            bool matu = false;
-            bool matv = true;
-            double[] rv1 = new double[n];
-            //  ierr = 0;
-            //     .......... householder reduction to bidiagonal form ..........
-            g = 0;
-            scale = 0;
-            anorm = 0;
-            l = 0;
-            for (i = 1; i <= n; i++)
-            {
-                l = i + 1;
-                rv1[i - 1] = scale * g;
-                g = 0;
-                s = 0;
-                scale = 0;
-
-                if (i <= m)
-                {
-                    for (k = i; k <= m; k++)
-                        scale = scale + Math.Abs(u[k - 1, i - 1]);
-
-                    if (scale != 0)
-                    {
-                        for (k = i; k <= m; k++)
-                        {
-                            u[k - 1, i - 1] = u[k - 1, i - 1] / scale;
-                            s = s + Math.Pow(u[k - 1, i - 1], 2);
-                        }
-
-                        f = u[i - 1, i - 1];
-                        g = -(Math.Sqrt(s));
-                        if (f < 0)
-                            g = g * (-1);
-
-                        h = f * g - s;
-                        u[i - 1, i - 1] = f - g;
-
-                        if (i != n)
-                        {
-                            for (j = l; j <= n; j++)
-                            {
-                                s = 0;
-                                for (k = i; k <= m; k++)
-                                    s = s + u[k - 1, i - 1] * u[k - 1, j - 1];
-                                f = s / h;
-                                for (k = i; k <= m; k++)
-                                    u[k - 1, j - 1] = u[k - 1, j - 1] + f * u[k - 1, i - 1];
-                            }
-                        }
-
-                        for (k = i; k <= m; k++)
-                            u[k - 1, i - 1] = scale * u[k - 1, i - 1];
-                    }
-                }
-
-                w[i - 1] = scale * g;
-                g = 0;
-                s = 0;
-                scale = 0;
-
-                if (!((i > m) || (i == n)))
-                {
-                    for (k = l; k <= n; k++)
-                        scale = scale + Math.Abs(u[i - 1, k - 1]);
-
-                    if (scale != 0)
-                    {
-                        for (k = l; k <= n; k++)
-                        {
-                            u[i - 1, k - 1] = u[i - 1, k - 1] / scale;
-                            s = s + Math.Pow(u[i - 1, k - 1], 2);
-                        }
-
-                        f = u[i - 1, l - 1];
-                        g = -(Math.Sqrt(s));
-                        if (f < 0)
-                            g = g * (-1);
-                        h = f * g - s;
-                        u[i - 1, l - 1] = f - g;
-
-                        for (k = l; k <= n; k++)
-                            rv1[k - 1] = u[i - 1, k - 1] / h;
-
-                        if (i != m)
-                        {
-                            for (j = l; j <= m; j++)
-                            {
-                                s = 0;
-                                for (k = l; k <= n; k++)
-                                    s = s + u[j - 1, k - 1] * u[i - 1, k - 1];
-                                for (k = l; k <= n; k++)
-                                    u[j - 1, k - 1] = u[j - 1, k - 1] + s * rv1[k - 1];
-                            }
-                        }
-
-                        for (k = l; k <= n; k++)
-                            u[i - 1, k - 1] = scale * u[i - 1, k - 1];
-                    }
-                }
-
-                myTemp = Math.Abs(w[i - 1]) + Math.Abs(rv1[i - 1]);
-                if (anorm < myTemp)
-                    anorm = myTemp;
-            }
-
-            //     .......... accumulation of right-hand transformations ..........
-            if (matv)
-            {
-                //     .......... for i=n step -1 until 1 do -- ..........
-                for (ii = 1; ii <= n; ii++)
-                {
-                    i = n + 1 - ii;
-
-                    if (i != n)
-                    {
-                        if (g != 0)
-                        {
-                            for (j = l; j <= n; j++)
-                                //     .......... double division avoids possible underflow ..........
-                                v[j - 1, i - 1] = (u[i - 1, j - 1] / u[i - 1, l - 1]) / g;
-
-                            for (j = l; j <= n; j++)
-                            {
-                                s = 0;
-                                for (k = l; k <= n; k++)
-                                    s = s + u[i - 1, k - 1] * v[k - 1, j - 1];
-
-                                for (k = l; k <= n; k++)
-                                    v[k - 1, j - 1] = v[k - 1, j - 1] + s * v[k - 1, i - 1];
-                            }
-                        }
-
-                        for (j = l; j <= n; j++)
-                        {
-                            v[i - 1, j - 1] = 0;
-                            v[j - 1, i - 1] = 0;
-                        }
-                    }
-
-                    v[i - 1, i - 1] = 1;
-                    g = rv1[i - 1];
-                    l = i;
-                }
-            }
-
-            //     .......... accumulation of left-hand transformations ..........
-            if (matu)
-            {
-                //     ..........for i=min(m,n) step -1 until 1 do -- ..........
-                mn = n;
-                if (m < n) mn = m;
-
-                for (ii = 1; ii <= mn; ii++)
-                {
-                    i = mn + 1 - ii;
-                    l = i + 1;
-                    g = w[i - 1];
-
-                    if (i != n)
-                        for (j = l; j <= n; j++)
-                            u[i - 1, j - 1] = 0;
-
-                    if (g != 0)
-                    {
-                        if (i != mn)
-                        {
-                            for (j = l; j <= n; j++)
-                            {
-                                s = 0;
-
-                                for (k = l; k <= m; k++)
-                                    s = s + u[k - 1, i - 1] * u[k - 1, j - 1];
-                                //     .......... double division avoids possible underflow ..........
-                                f = (s / u[i - 1, i - 1]) / g;
-
-                                for (k = i; k <= m; k++)
-                                    u[k - 1, j - 1] = u[k - 1, j - 1] + f * u[k - 1, i - 1];
-                            }
-                        }
-
-                        for (j = i; j <= m; j++)
-                            u[j - 1, i - 1] = u[j - 1, i - 1] / g;
-                    }
-                    else
-                    {
-                        for (j = i; j <= m; j++)
-                            u[j - 1, i - 1] = 0;
-                    }
-
-                    u[i - 1, i - 1] = u[i - 1, i - 1] + 1;
-                }
-            }
-
-            //     .......... diagonalization of the bidiagonal form ..........
-            //     .......... for k=n step -1 until 1 do -- ..........
-            for (kk = 1; kk <= n; kk++)
-            {
-                k1 = n - kk;
-                k = k1 + 1;
-                its = 0;
-
-                //     .......... test for convergence ..........
-                // 520    .......... test for splitting.
-                //                for l=k step -1 until 1 do -- ..........
-                //    while (l != k)
-                l1 = 0;
-                for (; ; )
-                {
-                    bEsc1 = false;
-                    for (ll = 1; ll <= k; ll++)
-                    {
-                        l1 = k - ll;
-                        l = l1 + 1;
-
-                        if ((Math.Abs(rv1[l - 1]) + anorm) == anorm)
-                        {
-                            bEsc1 = true;
-                            break;
-                        }
-                        //     .......... rv1(1) is always zero, so there is no exit
-                        //                through the bottom of the loop ..........
-
-                        if ((Math.Abs(w[l1 - 1]) + anorm) == anorm)
-                            break;
-                    }
-
-                    if (!(bEsc1))
-                    {
-                        //     .......... cancellation of rv1(l) if l greater than 1 ..........
-                        c = 0;
-                        s = 1.0;
-
-                        for (i = l; i <= k; i++)
-                        {
-                            f = s * rv1[i - 1];
-                            rv1[i - 1] = c * rv1[i - 1];
-                            if ((Math.Abs(f) + anorm) == anorm)
-                                break;
-
-                            g = w[i - 1];
-                            h = Math.Sqrt(f * f + g * g);
-                            w[i - 1] = h;
-                            c = g / h;
-                            s = -f / h;
-                            if (matu)
-                                for (j = 1; j <= m; j++)
-                                {
-                                    y = u[j - 1, l1 - 1];
-                                    z = u[j - 1, i - 1];
-                                    u[j - 1, l1 - 1] = y * c + z * s;
-                                    u[j - 1, i - 1] = -y * s + z * c;
-                                }
-                        }
-                    }
-
-                    z = w[k - 1];
-                    if (l == k)
-                        break;
-                    //     .......... shift from bottom 2 by 2 minor ..........
-                    //      if (its .eq. 30) go to 1000
-                    its = its + 1;
-                    x = w[l - 1];
-                    y = w[k1 - 1];
-                    g = rv1[k1 - 1];
-                    h = rv1[k - 1];
-                    f = ((y - z) * (y + z) + (g - h) * (g + h)) / (2 * h * y);
-                    g = Math.Sqrt(f * f + 1);
-                    /*      myTemp = fabs(g);
-=======
 		// This will be replaced with LAPACK SVD. 
 		public static void SVD(Matrix matrix, double[] w, double[,] v)
 		{
@@ -1416,7 +778,6 @@
 					f = ((y - z) * (y + z) + (g - h) * (g + h)) / (2 * h * y);
 					g = Math.Sqrt(f * f + 1);
 					/*      myTemp = fabs(g);
->>>>>>> f3a58383
                           if (f < 0)
                             myTemp = myTemp * (-1); */
 
